# RCSB_UTILS_TARGETS HISTORY
   7-Nov-2020  - V0.11 Created module
  12-Nov-2020  - V0.12 Add consolidation of DrugBank target FASTA files
  24-Nov-2020  - V0.13 Add ChEMBLTargetProvider() and tests
  28-Nov-2020  - V0.14 Add CARDTargetProvider() and tests
  30-Nov-2020  - V0.15 Add SAbDabTargetProvider() and tests
   1-Dec-2020  - V0.16 Connect to UniProtIdMappingProvider() and add tagged fasta comment output.
   2-Dec-2020  - V0.17 Migrate molecule based ChEMBL methods to rcsb.utils.chemref.ChEMBLProvider()
   6-Dec-2020  - V0.18 Expose an exportFasta() method in each provider and add taxon output file options
  13-Dec-2020  - V0.19 Make Pharos sql restore a shell process.
  14-Dec-2020  - V0.20 Suppress stderr in the export of mysql table data.
  13-May-2021  - V0.21 Additional caching and stashing functions for all providers
  12-Jun-2021  - V0.22 Adding SAbDabTargetFeatureProvider() and CARDTargetFeatureProvider() modules
  13-Jun-2021  - V0.23 Move features to separate paths in CARDTargetFeatureProvider() and SAbDabTargetFeatureProvider()
  13-Jun-2021  - V0.24 Add feature identifiers to the outputs of CARDTargetFeatureProvider() and SAbDabTargetFeatureProvider()
  14-Jun-2021  - V0.25 Standardized version and timestamp in CARDTargetFeatureProvider() and SAbDabTargetFeatureProvider()
  19-Jun-2021  - V0.26 Add cofactor and activity provider modules for ChEMBL, DrugBank, and Pharos and associated tests.
  20-Jun-2021  - V0.27 Move ChEMBL API settings into the ChEMBLTargetActivityProvider and ChEMBLTargetMechanismProvider modules
  20-Jun-2021  - V0.28 Add method getTargetIdList() in ChEMBLTargetActivityProvider module and standardize some method prototypes
  20-Jun-2021  - V0.29 Add multiprocessing class to ChEMBLTargetActivityProvider and standardize cofactor attribute names
  21-Jun-2021  - V0.30 Make ChEMBL activity query more selective and focus error handling more specifically on return issues.
  22-Jun-2021  - V0.31 Add name and mechanism queries in the ChEMBLTargetActivityProvider workflow. Use DrugBankProvider is a
                       data source in DrugBankTargetProvider() rather than FASTA downloads.
  23-Jun-2021  - V0.32 Add preprocessing filter to Pharos SQL dump input and handle missing ChEMBL API results more gracefully
  24-Jun-2021  - V0.33 Get release versions from data source for ChEMBL, DrugBank and Pharos and propagate these in all resource files
  24-Jun-2021  - V0.34 Add getVersion() method in PharosTargetProvider() module
  25-Jun-2021  - V0.35 Add a target_name attributed to Pharos, DrugBank and ChEMBL cofactor data.
  25-Jun-2021  - V0.36 Update method prototype skipExisting -> skip in ChEMBLTargetActivityProvider().
  26-Jun-2021  - V0.37 Serialize DrugBank cofactors in pickle - resolve missing target names -
  26-Jun-2021  - V0.38 Make chemical component and BIRD definitions singular.
  27-Jun-2021  - V0.39 Add diagnostics to capture statistics for ChEMBL and Pharos mapped an unmapped cofactors
  27-Jun-2021  - V0.40 Refactor FASTA comment parsing strategy and make fewer assumptions about comment content
  27-Jun-2021  - V0.41 Add annotation of neighbor interactions to cofactor activity selections
  30-Jun-2021  - V0.42 Add reload() public methods to feature and cofactor provider modules
   1-Jul-2021  - V0.43 Adjustment linting rules to preserve unreferenced internal methods
   2-Jul-2021  - V0.44 Add the remaining subset of the antibody data from SAbDab and add taxonomy filtering for CARD features
   2-Jul-2021  - V0.45 Handle to testing case lacking taxonomy in CARDTargetFeatureProvider()
   7-Jul-2021  - V0.46 Add IMGTTargetProvider() and IMGTTargetFeatureProvider() modules and associated tests
  11-Jul-2021  - V0.47 Add support for "alignedRegions" in sequence alignment result files
  12-Jul-2021  - V0.48 Export aligned regions as lists of dictionaries in JSON
  12-Jul-2021  - V0.49 Adjust diagnostics for long running activity workflow
  12-Jul-2021  - V0.50 Add public reload method for ChEMBLTargetActivityProvider()
  12-Jul-2021  - V0.51 Make return status True in ChEMBLTargetActivityProvider.fetchTargetActivityData if the filtered target list is empty
  13-Jul-2021  - V0.52 Make all getFeatures() return an empty list rather than None, plus other small json export adjustments
  13-Jul-2021  - V0.53 Various unifying API method adjustments in cofactor and features providers
  14-Jul-2021  - V0.54 Adjustments for more descriptive IMGT attribute names
  14-Jul-2021  - V0.55 Standardize provider APIs extend functionality of PharosTargetActivityProvider
  28-Jul-2021  - V0.56 Update constructor API for TaxonomyProvider and update dependencies
   5-Sep-2021  - V0.57 Update SAbDab data importer, fix initialization in ChEMBLTargetActivityProvider.getStatusDetails()
  14-Sep-2021  - V0.58 Add cache test for TaxonomyProvider() add bypass for ChEMBL fetchStatus() test
   8-Oct-2021  - V0.59 Fix changing column heading issue for SAbDabTargetProvider()
   6-Jan-2023  - V0.60 Configuration changes to support tox 4
   9-Feb-2023  - V0.61 Find Highest_Clin_Trial column regardless of month in SAbDabTargetProvider(), Update baseVersion for ChEMBL
  27-Feb-2023  - V0.62 Fix PharosTargetProvider mysql loading issue
   3-Mar-2023  - V0.63 Fix typo and handle missing activityType in PharosTargetCofactorProvider()
  13-Mar-2023  - V0.64 Add CARDTargetAnnotationProvider (to replace CARDTargetFeatureProvider)
  22-Mar-2023  - V0.65 Add timeout to IMGT data file fetch, and update py-rcsb_exdb_assets locators
  24-Mar-2023  - V0.66 In PharosTargetProvider(), download sql file to separate dir
  11-Apr-2023  - V0.67 Fix issue with CARD lineage tree building--handle cases with two parents at same depth; Add treeNodeList building and exporting
  27-Apr-2023  - V0.68 Update CARD treeNodeList building
   2-May-2023  - V0.69 Remove depth field from CARD lineage tree
   5-May-2023  - V0.70 Actually check cache files exist in PharosTargetProvider testCache()
  22-May-2023  - V0.71 Add retries to tox task for MMseqs2 download
  13-Jun-2023  - V0.72 Improve logging
   3-Jul-2023  - V0.73 imgt.org no longer supports http
<<<<<<< HEAD
  19-Sep-2023  - V0.74 Update testCache and reload methods for target providers;
                       Make testCARDTargetOntologyProvider stashable
=======
  18-Jul-2023  - V0.74 Update baseVersion for ChEMBL
>>>>>>> 93aae8d6
<|MERGE_RESOLUTION|>--- conflicted
+++ resolved
@@ -63,9 +63,6 @@
   22-May-2023  - V0.71 Add retries to tox task for MMseqs2 download
   13-Jun-2023  - V0.72 Improve logging
    3-Jul-2023  - V0.73 imgt.org no longer supports http
-<<<<<<< HEAD
-  19-Sep-2023  - V0.74 Update testCache and reload methods for target providers;
-                       Make testCARDTargetOntologyProvider stashable
-=======
   18-Jul-2023  - V0.74 Update baseVersion for ChEMBL
->>>>>>> 93aae8d6
+  19-Sep-2023  - V0.75 Update testCache and reload methods for target providers;
+                       Make testCARDTargetOntologyProvider stashable