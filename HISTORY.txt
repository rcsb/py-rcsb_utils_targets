# RCSB_UTILS_TARGETS HISTORY
   7-Nov-2020  - V0.11 Created module
  12-Nov-2020  - V0.12 Add consolidation of DrugBank target FASTA files
  24-Nov-2020  - V0.13 Add ChEMBLTargetProvider() and tests
  28-Nov-2020  - V0.14 Add CARDTargetProvider() and tests
  30-Nov-2020  - V0.15 Add SAbDabTargetProvider() and tests
   1-Dec-2020  - V0.16 Connect to UniProtIdMappingProvider() and add tagged fasta comment output.
   2-Dec-2020  - V0.17 Migrate molecule based ChEMBL methods to rcsb.utils.chemref.ChEMBLProvider()
   6-Dec-2020  - V0.18 Expose an exportFasta() method in each provider and add taxon output file options
  13-Dec-2020  - V0.19 Make Pharos sql restore a shell process.
  14-Dec-2020  - V0.20 Suppress stderr in the export of mysql table data.
  13-May-2021  - V0.21 Additional caching and stashing functions for all providers
  12-Jun-2021  - V0.22 Adding SAbDabTargetFeatureProvider() and CARDTargetFeatureProvider() modules
  13-Jun-2021  - V0.23 Move features to separate paths in CARDTargetFeatureProvider() and SAbDabTargetFeatureProvider()
  13-Jun-2021  - V0.24 Add feature identifiers to the outputs of CARDTargetFeatureProvider() and SAbDabTargetFeatureProvider()
  14-Jun-2021  - V0.25 Standardized version and timestamp in CARDTargetFeatureProvider() and SAbDabTargetFeatureProvider()
  19-Jun-2021  - V0.26 Add cofactor and activity provider modules for ChEMBL, DrugBank, and Pharos and associated tests.
  20-Jun-2021  - V0.27 Move ChEMBL API settings into the ChEMBLTargetActivityProvider and ChEMBLTargetMechanismProvider modules
  20-Jun-2021  - V0.28 Add method getTargetIdList() in ChEMBLTargetActivityProvider module and standardize some method prototypes
  20-Jun-2021  - V0.29 Add multiprocessing class to ChEMBLTargetActivityProvider and standardize cofactor attribute names
  21-Jun-2021  - V0.30 Make ChEMBL activity query more selective and focus error handling more specifically on return issues.
  22-Jun-2021  - V0.31 Add name and mechanism queries in the ChEMBLTargetActivityProvider workflow. Use DrugBankProvider is a
                       data source in DrugBankTargetProvider() rather than FASTA downloads.
  23-Jun-2021  - V0.32 Add preprocessing filter to Pharos SQL dump input and handle missing ChEMBL API results more gracefully
  24-Jun-2021  - V0.33 Get release versions from data source for ChEMBL, DrugBank and Pharos and propagate these in all resource files
  24-Jun-2021  - V0.34 Add getVersion() method in PharosTargetProvider() module
  25-Jun-2021  - V0.35 Add a target_name attributed to Pharos, DrugBank and ChEMBL cofactor data.
  25-Jun-2021  - V0.36 Update method prototype skipExisting -> skip in ChEMBLTargetActivityProvider().
  26-Jun-2021  - V0.37 Serialize DrugBank cofactors in pickle - resolve missing target names -
  26-Jun-2021  - V0.38 Make chemical component and BIRD definitions singular.
  27-Jun-2021  - V0.39 Add diagnostics to capture statistics for ChEMBL and Pharos mapped an unmapped cofactors
  27-Jun-2021  - V0.40 Refactor FASTA comment parsing strategy and make fewer assumptions about comment content
  27-Jun-2021  - V0.41 Add annotation of neighbor interactions to cofactor activity selections
  30-Jun-2021  - V0.42 Add reload() public methods to feature and cofactor provider modules
   1-Jul-2021  - V0.43 Adjustment linting rules to preserve unreferenced internal methods
   2-Jul-2021  - V0.44 Add the remaining subset of the antibody data from SAbDab and add taxonomy filtering for CARD features
   2-Jul-2021  - V0.45 Handle to testing case lacking taxonomy in CARDTargetFeatureProvider()
   7-Jul-2021  - V0.46 Add IMGTTargetProvider() and IMGTTargetFeatureProvider() modules and associated tests
  11-Jul-2021  - V0.47 Add support for "alignedRegions" in sequence alignment result files
  12-Jul-2021  - V0.48 Export aligned regions as lists of dictionaries in JSON
  12-Jul-2021  - V0.49 Adjust diagnostics for long running activity workflow
  12-Jul-2021  - V0.50 Add public reload method for ChEMBLTargetActivityProvider()
  12-Jul-2021  - V0.51 Make return status True in ChEMBLTargetActivityProvider.fetchTargetActivityData if the filtered target list is empty
  13-Jul-2021  - V0.52 Make all getFeatures() return an empty list rather than None, plus other small json export adjustments
  13-Jul-2021  - V0.53 Various unifying API method adjustments in cofactor and features providers
  14-Jul-2021  - V0.54 Adjustments for more descriptive IMGT attribute names
  14-Jul-2021  - V0.55 Standardize provider APIs extend functionality of PharosTargetActivityProvider
  28-Jul-2021  - V0.56 Update constructor API for TaxonomyProvider and update dependencies
   5-Sep-2021  - V0.57 Update SAbDab data importer, fix initialization in ChEMBLTargetActivityProvider.getStatusDetails()
  14-Sep-2021  - V0.58 Add cache test for TaxonomyProvider() add bypass for ChEMBL fetchStatus() test
   8-Oct-2021  - V0.59 Fix changing column heading issue for SAbDabTargetProvider()
   6-Jan-2023  - V0.60 Configuration changes to support tox 4
   9-Feb-2023  - V0.61 Find Highest_Clin_Trial column regardless of month in SAbDabTargetProvider(), Update baseVersion for ChEMBL
  27-Feb-2023  - V0.62 Fix PharosTargetProvider mysql loading issue
<<<<<<< HEAD
   6-Mar-2023  - V0.63 Add CARDTargetAnnotationProvider (to replace CARDTargetFeatureProvider)
=======
   3-Mar-2023  - V0.63 Fix typo and handle missing activityType in PharosTargetCofactorProvider()
>>>>>>> 50fd0c2c
<|MERGE_RESOLUTION|>--- conflicted
+++ resolved
@@ -52,8 +52,5 @@
    6-Jan-2023  - V0.60 Configuration changes to support tox 4
    9-Feb-2023  - V0.61 Find Highest_Clin_Trial column regardless of month in SAbDabTargetProvider(), Update baseVersion for ChEMBL
   27-Feb-2023  - V0.62 Fix PharosTargetProvider mysql loading issue
-<<<<<<< HEAD
-   6-Mar-2023  - V0.63 Add CARDTargetAnnotationProvider (to replace CARDTargetFeatureProvider)
-=======
    3-Mar-2023  - V0.63 Fix typo and handle missing activityType in PharosTargetCofactorProvider()
->>>>>>> 50fd0c2c
+  13-Mar-2023  - V0.64 Add CARDTargetAnnotationProvider (to replace CARDTargetFeatureProvider)